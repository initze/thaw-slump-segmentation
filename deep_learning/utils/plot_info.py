--- conflicted
+++ resolved
@@ -4,19 +4,11 @@
 import pandas as pd
 import torch
 
-<<<<<<< HEAD
-
-def imageize(tensor):
-    return np.clip(tensor.cpu().numpy().transpose(1, 2, 0), 0, 1)
-
-def showexample(batch, preds, idx, filename):
-=======
 def imageize(tensor):
     return np.clip(tensor.cpu().numpy().transpose(1, 2, 0), 0, 1)
 
 
 def showexample(batch, preds, idx, filename, writer=None):
->>>>>>> 874d5b28
     ## First plot
     ROWS = 5
     m = 0.02
@@ -39,15 +31,8 @@
     rgb = imageize(batch_img[idx, [3, 2, 1]])
     ndvi = imageize(batch_img[idx, [4, 4, 4]])
     tcvis = imageize(batch_img[idx, [5, 6, 7]])
-<<<<<<< HEAD
     dem = batch_img[idx, [8, 8, 8]].cpu().numpy()
     target = batch_target[idx, 0].cpu()
-=======
-    dem = batch_img[idx, [8, 8, 9]]
-    dem[0] = -dem[0] # Red is negative, green is positive
-    dem *= np.array([500, 500, 2]).reshape(-1, 1, 1)
-    dem = imageize(dem)
->>>>>>> 874d5b28
 
     ax[0].imshow(rgb)
     ax[0].set_title('B-G-NIR')
@@ -55,11 +40,7 @@
     ax[1].set_title('NDVI')
     ax[2].imshow(tcvis)
     ax[2].set_title('TCVis')
-<<<<<<< HEAD
     ax[3].imshow(np.clip(dem[0], 0, 1), **heatmap_dem)
-=======
-    ax[3].imshow(dem)
->>>>>>> 874d5b28
     ax[3].set_title('DEM')
     ax[4].imshow(target , **heatmap_args)
     ax[4].set_title('Target')
