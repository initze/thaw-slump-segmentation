"""
Usecase 2 Training Script

Usage:
    train.py [options]

Options:
    -h --help          Show this screen
    --summary          Only print model summary and return (Requires the torchsummary package)
<<<<<<< HEAD
    --epochs=EPOCHS    Number of epochs to train [default: 20]
    --batchsize=BS     Specify batch size [default: 8]
    --modelscale=MS    Model feature space scale [default: 32]
    --augment=bool     Whether to use data augmentation [default: True]
    --resume=CHKPT     If a checkpoint path is given, resume training from a given checkpoint.
                       Otherwise, training starts from scratch
    --lr=LR            Learning rate to use [default: 1e-4]
    --posweight=PW     Weighting for positive examples [default: 150]
    --example=bool     Plot examples [default: False]
=======
    --config=CONFIG    Specify run config to use [default: config.yml]
>>>>>>> 170102ab
"""
import sys
import distutils.util
from datetime import datetime
from pathlib import Path
import shutil

import numpy as np
import matplotlib.pyplot as plt
import torch
from tqdm import tqdm

from deep_learning import Trainer
from deep_learning.models import get_model
from deep_learning.loss_functions import get_loss
from data_loading import get_loader, get_filtered_loader, get_batch

import re

from docopt import docopt
import yaml


def showexample(batch, pred, idx, filename):
    m = 0.02
    gridspec_kw = dict(left=m, right=1 - m, top=1 - m, bottom=m,
                       hspace=m, wspace=m)
    fig, axes = plt.subplots(2, 2, figsize=(8, 8), gridspec_kw=gridspec_kw)
    ((a1, a2), (a3, a4)) = axes
    heatmap_args = dict(cmap='coolwarm', vmin=0, vmax=1)

    batch_img, batch_target = batch
    batch_img = batch_img.to(torch.float)

    rgb = batch_img[idx].cpu().numpy()[[4, 3, 2]]
    a1.imshow(np.clip(rgb.transpose(1, 2, 0), 0, 1))
    a1.axis('off')
    a2.imshow(batch_target[idx, 0].cpu(), **heatmap_args)
    a2.axis('off')
    tcvis = batch_img[idx].cpu().numpy()[[4, 5, 6]]
    a3.imshow(np.clip(tcvis.transpose(1, 2, 0), 0, 1))
    a3.axis('off')
    a4.imshow(torch.sigmoid(pred[idx, 0]).cpu(), **heatmap_args)
    # a4.imshow((pred[idx, 0] > 0).cpu(), cmap='coolwarm', vmin=0, vmax=1)
    a4.axis('off')
    filename.parent.mkdir(exist_ok=True)
    plt.savefig(filename)
    plt.close()


def scoped_get(key, *scopestack):
    for scope in scopestack:
        value = scope.get(key)
        if value is not None:
            return value
    raise ValueError(f'Could not find "{key}" in any scope.')


def get_dataloader(name):
    if name in dataset_cache:
        return dataset_cache[name]
    if name in config['datasets']:
        ds_config = config['datasets'][name]
        if 'batch_size' not in ds_config:
            ds_config['batch_size'] = config['batch_size']
        dataset_cache[name] = get_loader(**ds_config)
        return dataset_cache[name]
    else:
        func, arg = re.search(r'(\w+)\((\w+)\)', name).groups()
        if func == 'slump_tiles':
            ds_config = config['datasets'][arg]
            if 'batch_size' not in ds_config:
                ds_config['batch_size'] = config['batch_size']
            dataset_cache[name] = get_filtered_loader(**ds_config)
    return dataset_cache[name]



if __name__ == "__main__":
    cli_args = docopt(__doc__, version="Usecase 2 Training Script 1.0")
    config_file = Path(cli_args['--config'])
    config = yaml.load(config_file.open(), Loader=yaml.SafeLoader)

    modelclass = get_model(config['model'])
    model = modelclass(config['input_channels'], 1, base_channels=config['modelscale'])

    # TODO: Resume from checkpoint

    trainer = Trainer(model)

    lr = config['learning_rate']
    trainer.optimizer = torch.optim.Adam(trainer.model.parameters(), lr)

    if cli_args['--summary']:
        from torchsummary import summary
        summary(trainer.model, [(7, 256, 256)])
        sys.exit(0)

<<<<<<< HEAD
    batch_size = int(args['--batchsize'])
    assert args['--augment'] == 'True' or args['--augment'] == 'False'
    augment = args['--augment'] == 'True'
    train_loader, val_loader = get_loaders(batch_size=batch_size, augment=augment)

    # need distutils to transform str input to bool
    if bool(distutils.util.strtobool(args['--example'])):
        vis_tiles = []
        val_names = [n.stem for n, *_ in val_loader.dataset.index]
        vis_idx = [val_names.index(tile) for tile in vis_tiles]
        vis_batch = list(zip(*[val_loader.dataset[i] for i in vis_idx]))
        vis_batch = [torch.stack(i, dim=0) for i in vis_batch]
        vis_imgs = vis_batch[0].to(trainer.dev)
=======
    dataset_cache = {}

    vis_batch = get_batch(config['visualization_tiles'])
    vis_imgs = vis_batch[0].to(trainer.dev)
>>>>>>> 170102ab

    log_dir = Path('logs') / datetime.now().strftime('%Y-%m-%d_%H-%M-%S')
    log_dir.mkdir(exist_ok=False)

    shutil.copy(config_file, log_dir / 'config.yml')

    checkpoints = log_dir / 'checkpoints'
    checkpoints.mkdir()

    for phase in config['schedule']:
        print(f'Starting phase "{phase["phase"]}"')
        with (log_dir / 'metrics.txt').open('a+') as f:
<<<<<<< HEAD
            print(logstr, file=f)

        if bool(distutils.util.strtobool(args['--example'])):
            with torch.no_grad():
                pred = trainer.model(vis_imgs)
            for i, tile in enumerate(vis_tiles):
                filename = log_dir / tile / f'{trainer.epoch}.png'
                filename.parent.mkdir(exist_ok=True)
                showexample(vis_batch, pred, i, filename)
=======
            print(f'Phase {phase["phase"]}', file=f)
        for epoch in range(phase['epochs']):
            # Epoch setup
            loss_fn = get_loss(scoped_get('loss_function', phase, config))
            trainer.loss_function = loss_fn.to(trainer.dev)

            datasets_config = scoped_get('datasets', phase, config)

            for step in phase['steps']:
                if type(step) is dict:
                    assert len(step) == 1
                    (command, key), = step.items()
                else:
                    command = step
                if command == 'train_on':
                    # Training step
                    data_loader = get_dataloader(key)
                    trainer.train_epoch(tqdm(data_loader))
                    metrics = trainer.metrics.evaluate()
                    logstr = f'Epoch {trainer.epoch:02d} - Train: ' \
                           + ', '.join(f'{key}: {val:.2f}' for key, val in metrics.items())
                    print(logstr)
                    with (log_dir / 'metrics.txt').open('a+') as f:
                        print(logstr, file=f)
                    # Save model Checkpoint
                    torch.save(trainer.model.state_dict(), checkpoints / f'{trainer.epoch:02d}.pt')
                elif command == 'validate_on':
                    # Validation step
                    data_loader = get_dataloader(key)
                    trainer.val_epoch(data_loader)
                    metrics = trainer.metrics.evaluate()
                    logstr = f'Epoch {trainer.epoch:02d} - Val: ' \
                           + ', '.join(f'{key}: {val:.2f}' for key, val in metrics.items())
                    print(logstr)
                    with (log_dir / 'metrics.txt').open('a+') as f:
                        print(logstr, file=f)
                elif command == 'log_images':
                    with torch.no_grad():
                        pred = trainer.model(vis_imgs)
                    for i, tile in enumerate(config['visualization_tiles']):
                        filename = log_dir / tile / f'{trainer.epoch}.png'
                        filename.parent.mkdir(exist_ok=True)
                        showexample(vis_batch, pred, i, filename)
>>>>>>> 170102ab
<|MERGE_RESOLUTION|>--- conflicted
+++ resolved
@@ -7,19 +7,7 @@
 Options:
     -h --help          Show this screen
     --summary          Only print model summary and return (Requires the torchsummary package)
-<<<<<<< HEAD
-    --epochs=EPOCHS    Number of epochs to train [default: 20]
-    --batchsize=BS     Specify batch size [default: 8]
-    --modelscale=MS    Model feature space scale [default: 32]
-    --augment=bool     Whether to use data augmentation [default: True]
-    --resume=CHKPT     If a checkpoint path is given, resume training from a given checkpoint.
-                       Otherwise, training starts from scratch
-    --lr=LR            Learning rate to use [default: 1e-4]
-    --posweight=PW     Weighting for positive examples [default: 150]
-    --example=bool     Plot examples [default: False]
-=======
     --config=CONFIG    Specify run config to use [default: config.yml]
->>>>>>> 170102ab
 """
 import sys
 import distutils.util
@@ -118,26 +106,10 @@
         summary(trainer.model, [(7, 256, 256)])
         sys.exit(0)
 
-<<<<<<< HEAD
-    batch_size = int(args['--batchsize'])
-    assert args['--augment'] == 'True' or args['--augment'] == 'False'
-    augment = args['--augment'] == 'True'
-    train_loader, val_loader = get_loaders(batch_size=batch_size, augment=augment)
-
-    # need distutils to transform str input to bool
-    if bool(distutils.util.strtobool(args['--example'])):
-        vis_tiles = []
-        val_names = [n.stem for n, *_ in val_loader.dataset.index]
-        vis_idx = [val_names.index(tile) for tile in vis_tiles]
-        vis_batch = list(zip(*[val_loader.dataset[i] for i in vis_idx]))
-        vis_batch = [torch.stack(i, dim=0) for i in vis_batch]
-        vis_imgs = vis_batch[0].to(trainer.dev)
-=======
     dataset_cache = {}
 
     vis_batch = get_batch(config['visualization_tiles'])
     vis_imgs = vis_batch[0].to(trainer.dev)
->>>>>>> 170102ab
 
     log_dir = Path('logs') / datetime.now().strftime('%Y-%m-%d_%H-%M-%S')
     log_dir.mkdir(exist_ok=False)
@@ -150,17 +122,6 @@
     for phase in config['schedule']:
         print(f'Starting phase "{phase["phase"]}"')
         with (log_dir / 'metrics.txt').open('a+') as f:
-<<<<<<< HEAD
-            print(logstr, file=f)
-
-        if bool(distutils.util.strtobool(args['--example'])):
-            with torch.no_grad():
-                pred = trainer.model(vis_imgs)
-            for i, tile in enumerate(vis_tiles):
-                filename = log_dir / tile / f'{trainer.epoch}.png'
-                filename.parent.mkdir(exist_ok=True)
-                showexample(vis_batch, pred, i, filename)
-=======
             print(f'Phase {phase["phase"]}', file=f)
         for epoch in range(phase['epochs']):
             # Epoch setup
@@ -203,5 +164,4 @@
                     for i, tile in enumerate(config['visualization_tiles']):
                         filename = log_dir / tile / f'{trainer.epoch}.png'
                         filename.parent.mkdir(exist_ok=True)
-                        showexample(vis_batch, pred, i, filename)
->>>>>>> 170102ab
+                        showexample(vis_batch, pred, i, filename)