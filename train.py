--- conflicted
+++ resolved
@@ -15,20 +15,13 @@
 import shutil
 
 import torch
-<<<<<<< HEAD
-import torch.nn.functional as F
-=======
 import torchsummary
->>>>>>> da5b83ce
 from tqdm import tqdm
 
+from deep_learning import Trainer
 from deep_learning.models import get_model
 from deep_learning.loss_functions import get_loss
-<<<<<<< HEAD
-from deep_learning.metrics import Metrics, Accuracy, Precision, Recall, F1
-=======
 from deep_learning.utils import showexample, read_metrics_file, plot_metrics, plot_precision_recall
->>>>>>> da5b83ce
 from data_loading import get_loader, get_filtered_loader, get_batch
 
 import re
@@ -37,51 +30,6 @@
 import yaml
 
 
-<<<<<<< HEAD
-def showexample(idx, filename):
-    ## First plot
-    ROWS = 4
-    m = 0.02
-    gridspec_kw = dict(left=m, right=1 - m, top=1 - m, bottom=m,
-                       hspace=0.12, wspace=m)
-    N = 1 + int(np.ceil(len(val_predictions) / ROWS))
-    fig, ax = plt.subplots(ROWS, N, figsize=(3*N, 3*ROWS), gridspec_kw=gridspec_kw)
-    ax = ax.T.reshape(-1)
-    heatmap_args = dict(cmap='coolwarm', vmin=0, vmax=1)
-
-    batch_img, batch_target = vis_batch
-    batch_img = batch_img.to(torch.float)
-
-    # Clear all axes
-    for axis in ax:
-        axis.imshow(np.ones([1, 1, 3]))
-        axis.axis('off')
-
-    rgb = batch_img[idx, [3, 2, 1]].cpu().numpy()
-    tcvis = batch_img[idx, [4, 5, 6]].cpu().numpy()
-    dem = batch_img[idx, [7, 7, 8]].cpu().numpy()
-    dem[0] = -dem[0] # Red is negative, green is positive
-
-    ax[0].imshow(np.clip(rgb.transpose(1, 2, 0), 0, 1))
-    ax[0].set_title('B-G-NIR')
-    ax[1].imshow(np.clip(tcvis.transpose(1, 2, 0), 0, 1))
-    ax[1].set_title('TCVis')
-    ax[2].imshow(np.clip(dem.transpose(1, 2, 0), 0, 1))
-    ax[2].set_title('DEM')
-    ax[3].imshow(batch_target[idx, 0].cpu(), **heatmap_args)
-    ax[3].set_title('Target')
-
-    for i, pred in enumerate(val_predictions):
-        ax[i+ROWS].imshow(pred[idx, 0].cpu(), **heatmap_args)
-        ax[i+ROWS].set_title(f'Epoch {i} Prediction')
-
-    filename.parent.mkdir(exist_ok=True)
-    plt.savefig(filename, bbox_inches='tight')
-    plt.close()
-
-
-=======
->>>>>>> da5b83ce
 def scoped_get(key, *scopestack):
     for scope in scopestack:
         value = scope.get(key)
@@ -101,122 +49,13 @@
         return dataset_cache[name]
     else:
         func, arg = re.search(r'(\w+)\((\w+)\)', name).groups()
-        return COMMANDS[func](arg)
+        if func == 'slump_tiles':
+            ds_config = config['datasets'][arg]
+            if 'batch_size' not in ds_config:
+                ds_config['batch_size'] = config['batch_size']
+            dataset_cache[name] = get_filtered_loader(**ds_config)
     return dataset_cache[name]
 
-
-def train(dataset):
-    global epoch
-    # Training step
-    data_loader = get_dataloader(dataset)
-
-    epoch += 1
-    model.train(True)
-    for iteration, (img, target) in enumerate(tqdm(data_loader)):
-        img = img.to(dev, torch.float)
-        target = target.to(dev, torch.float, non_blocking=True)
-
-        opt.zero_grad()
-        y_hat = model(img)
-
-        loss = loss_function(y_hat, target)
-        loss.backward()
-        opt.step()
-
-        with torch.no_grad():
-            metrics.step(y_hat, target, Loss=loss.detach())
-
-    metrics_vals = metrics.evaluate()
-    if 'Iterations' not in train_metrics:
-        train_metrics['Iterations'] = [iteration + 1]
-    else:
-        train_metrics['Iterations'].append(train_metrics['Iterations'][-1] + iteration + 1)
-    for k, v in metrics_vals.items():
-        if k not in train_metrics:
-            train_metrics[k] = []
-        train_metrics[k].append(v)
-    logstr = f'Epoch {epoch:02d} - Train: ' \
-           + ', '.join(f'{key}: {val:.2f}' for key, val in metrics_vals.items())
-    print(logstr)
-    with (log_dir / 'metrics.txt').open('a+') as f:
-        print(logstr, file=f)
-    # Save model Checkpoint
-    torch.save(model.state_dict(), checkpoints / f'{epoch:02d}.pt')
-
-
-def val(dataset):
-    # Validation step
-    data_loader = get_dataloader(dataset)
-
-    model.train(False)
-    with torch.no_grad():
-        for iteration, (img, target) in enumerate(data_loader):
-            img = img.to(dev, torch.float)
-            target = target.to(dev, torch.float, non_blocking=True)
-            y_hat = model(img)
-
-            loss = loss_function(y_hat, target)
-            metrics.step(y_hat, target, Loss=loss.detach())
-
-    metrics_vals = metrics.evaluate()
-    if 'Iterations' not in val_metrics:
-        val_metrics['Iterations'] = []
-    val_metrics['Iterations'].append(train_metrics['Iterations'][-1])
-    for k, v in metrics_vals.items():
-        if k not in val_metrics:
-            val_metrics[k] = []
-        val_metrics[k].append(v)
-
-    logstr = f'Epoch {epoch:02d} - Val: ' \
-           + ', '.join(f'{key}: {val:.2f}' for key, val in metrics_vals.items())
-    print(logstr)
-    with (log_dir / 'metrics.txt').open('a+') as f:
-        print(logstr, file=f)
-
-
-def log_images():
-    # Training Loss Curves
-    (log_dir / 'metrics').mkdir(exist_ok=True)
-    for metric in train_metrics:
-        if metric == 'Iterations':
-            continue
-        fig, ax = plt.subplots()
-        ax.set_title(metric)
-        plt.plot(train_metrics['Iterations'], train_metrics[metric], '--', label=f'Train {metric}')
-        plt.plot(val_metrics['Iterations'], val_metrics[metric], label=f'Val {metric}')
-        plt.ylabel(metric)
-        plt.xlabel('Iterations')
-        plt.legend()
-        plt.savefig(log_dir / 'metrics' / f'{metric}.jpg', bbox_inches='tight')
-        plt.close()
-
-
-    (log_dir / 'vis_tiles').mkdir(exist_ok=True)
-    # Prediction Images
-    model.train(False)
-    with torch.no_grad():
-        val_predictions.append(model(vis_imgs).cpu())
-    for i, tile in enumerate(config['visualization_tiles']):
-        filename = log_dir / 'vis_tiles' / f"{tile.replace('/', '_')}.jpg"
-        filename.parent.mkdir(exist_ok=True)
-        showexample(i, filename)
-
-
-def slump_tiles(dataset):
-    name = f'slump_tiles({dataset})'
-    ds_config = config['datasets'][dataset]
-    if 'batch_size' not in ds_config:
-        ds_config['batch_size'] = config['batch_size']
-    dataset_cache[name] = get_filtered_loader(**ds_config)
-    return dataset_cache[name]
-
-
-COMMANDS = dict(
-    train_on=train,
-    validate_on=val,
-    log_images=log_images,
-    slump_tiles=slump_tiles,
-)
 
 
 if __name__ == "__main__":
@@ -227,33 +66,23 @@
     modelclass = get_model(config['model'])
     model = modelclass(config['input_channels'], 1, base_channels=config['modelscale'])
 
-    cuda = True if torch.cuda.is_available() else False
-    dev = torch.device("cpu") if not cuda else torch.device("cuda")
-    print(f'Training on {dev} device')
-    model = model.to(dev)
+    # TODO: Resume from checkpoint
 
-    opt = torch.optim.Adam(model.parameters(), lr=1e-3)
-
-    epoch = 0
-    train_metrics = {}
-    val_metrics = {}
-    val_predictions = []
-
-    loss_function = F.binary_cross_entropy_with_logits
-    metrics = Metrics(Accuracy, Precision, Recall, F1)
+    trainer = Trainer(model)
 
     lr = config['learning_rate']
-    optimizer = torch.optim.Adam(model.parameters(), lr)
+    trainer.optimizer = torch.optim.Adam(trainer.model.parameters(), lr)
 
     if cli_args['--summary']:
         from torchsummary import summary
-        summary(model, [(7, 256, 256)])
+        summary(trainer.model, [(config['input_channels'], 256, 256)])
         sys.exit(0)
 
     dataset_cache = {}
 
     vis_batch = get_batch(config['visualization_tiles'])
-    vis_imgs = vis_batch[0].to(dev)
+    vis_imgs = vis_batch[0].to(trainer.dev)
+    vis_predictions = []
 
     log_dir = Path('logs') / datetime.now().strftime('%Y-%m-%d_%H-%M-%S')
     log_dir.mkdir(exist_ok=False)
@@ -267,23 +96,19 @@
         print(f'Starting phase "{phase["phase"]}"')
         with (log_dir / 'metrics.txt').open('a+') as f:
             print(f'Phase {phase["phase"]}', file=f)
-        for _ in range(phase['epochs']):
+        for epoch in range(phase['epochs']):
             # Epoch setup
             loss_fn = get_loss(scoped_get('loss_function', phase, config))
-            loss_function = loss_fn.to(dev)
+            trainer.loss_function = loss_fn.to(trainer.dev)
 
             datasets_config = scoped_get('datasets', phase, config)
 
             for step in phase['steps']:
                 if type(step) is dict:
                     assert len(step) == 1
-                    (command, arg), = step.items()
-                    COMMANDS[command](arg)
+                    (command, key), = step.items()
                 else:
                     command = step
-<<<<<<< HEAD
-                    COMMANDS[command]()
-=======
                 if command == 'train_on':
                     # Training step
                     data_loader = get_dataloader(key)
@@ -308,16 +133,15 @@
                         print(logstr, file=f)
                 elif command == 'log_images':
                     with torch.no_grad():
-                        pred = trainer.model(vis_imgs)
+                        vis_predictions.append(model(vis_imgs).cpu())
+                    (log_dir / 'tile_predictions').mkdir(exist_ok=True)
                     for i, tile in enumerate(config['visualization_tiles']):
-                        filename = log_dir / tile / f'{trainer.epoch}.png'
-                        filename.parent.mkdir(exist_ok=True)
-                        showexample(vis_batch, pred, i, filename)
+                        filename = log_dir / 'tile_predictions' / f'{tile}.jpg'
+                        showexample(vis_batch, vis_predictions, i, filename)
 
-    outdir = log_dir / 'metrics_plots'
-    outdir.mkdir(exist_ok=False)
-    metrics_file = log_dir / 'metrics.txt'
-    df = read_metrics_file(metrics_file)
-    plot_metrics(df, outdir=outdir)
-    plot_precision_recall(df, outdir=outdir)
->>>>>>> da5b83ce
+                        outdir = log_dir / 'metrics_plots'
+                        outdir.mkdir(exist_ok=True)
+                        metrics_file = log_dir / 'metrics.txt'
+                        df = read_metrics_file(metrics_file)
+                        plot_metrics(df, outdir=outdir)
+                        plot_precision_recall(df, outdir=outdir)